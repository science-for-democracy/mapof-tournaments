import os
import math

import matplotlib.pyplot as plt
import numpy as np
from PIL import Image

try:
    import tikzplotlib
except ImportError:
    tikzplotlib = None

from mapel.core.glossary import *
import mapel.core.persistence.experiment_imports as imports


<<<<<<< HEAD
def print_approvals_histogram(election):
    plt.title(election.election_id, size=20)
    bins = np.linspace(0, 100, 51)
    plt.hist([len(vote) for vote in election.votes], bins=bins)
    # x_axis = np.arange(0, 100, 0.01)
    # plt.plot(x_axis, norm.pdf(x_axis, 50, 2)*2000)
    plt.ylim([0, election.num_voters])
    plt.xlim([-1, election.num_candidates + 1])
    plt.savefig("images/histograms/" + election.election_id + ".png")
    plt.show()


# New 1d map printing
def print_map_1d(experiment, saveas=None):
    experiment.compute_coordinates_by_families()
    all_values = [0]
    for family in experiment.families.values():
        x = float(experiment.coordinates_by_families[family.family_id][0][0])
        all_values.append(x)
    min_ = min(all_values)
    max_ = max(all_values)

    fig, ax = plt.subplots(figsize=(3, 8))
    for family in experiment.families.values():
        x = float(experiment.coordinates_by_families[family.family_id][0][0])
        x = (x - min_) / (max_ - min_)
        # x = x**0.5
        x = 1 - x

        # ax.scatter(x, 0)
        # ax.annotate(family.family_id, (x,0), rotation=90,)
        ax.scatter(0, x)
        ax.annotate(family.family_id, (0, x), rotation=0, size=10)
    ax.get_xaxis().set_visible(False)
    # plt.axis("off")
    if saveas:
        plt.savefig(saveas)
    plt.show()


# Main functions
#DIV-MERGE
=======
# MAIN
>>>>>>> 99d4686d
def print_map_2d(experiment,
                 xlabel=None,
                 shading=False,
                 legend_pos=None,
                 title_pos=None,
                 angle=0,
                 reverse=False,
                 update=False,
                 axis=False,
                 individual=False,
<<<<<<< HEAD
                 ticks=None, textual=None, roads=None, scale='default',
                 title=None, dim=2, event='none', bbox_inches=None,
                 saveas=None, show=True, ms=20, normalizing_func=None,
                 xticklabels=None, cmap=None, marker_func=None, tex=False,
                 legend=True, feature_labelsize=14, dpi=250,
                 column_id='value', title_size=16, ticks_pos=None,
                 feature_ids=None, omit=None, textual_size=16, figsize=(6.4, 6.4),
                 strech=None, urn_orangered=True) -> None:

=======
                 textual=None,
                 title=None,
                 bbox_inches=None,
                 saveas=None,
                 show=True,
                 ms=20,
                 tex=False,
                 legend=True,
                 dpi=250,
                 title_size=16,
                 textual_size=16,
                 figsize=(6.4, 6.4)) -> None:
>>>>>>> 99d4686d
    if textual is None:
        textual = []

    experiment.compute_coordinates_by_families()

    if angle != 0:
        experiment.rotate(angle)

    if reverse:
        experiment.reverse()

    if experiment.is_exported and update:
        experiment.update()

    fig = plt.figure(figsize=figsize)

    ax = fig.add_subplot()

    plt.axis('equal')

    if not axis:
        plt.axis('off')

    _add_textual(experiment=experiment, textual=textual, ax=ax, size=textual_size)

    if shading:
        basic_coloring_with_shading(experiment=experiment, ax=ax, dim=2,
                                    textual=textual, ms=ms)
    elif individual:
        basic_coloring_with_individual(experiment=experiment, ax=ax, individual=individual)
    else:
        basic_coloring(experiment=experiment, ax=ax, dim=2, textual=textual, ms=ms)

    _basic_background(ax=ax, legend=legend,
                      saveas=saveas, xlabel=xlabel, bbox_inches=bbox_inches,
                      title=title, legend_pos=legend_pos, title_size=title_size,
                      title_pos=title_pos, dpi=dpi)

<<<<<<< HEAD
        if event in {'textual'}:
            skeleton_coloring(experiment=experiment, ax=ax, ms=ms, dim=dim)
            add_roads(experiment=experiment, roads=roads, ax=ax)
        else:
            if shading:
                #DIV-MERGE
                basic_coloring_with_shading(experiment=experiment, ax=ax, dim=dim,
                                            textual=textual, ms=ms, urn_orangered=urn_orangered)
            elif individual:
                basic_coloring_with_individual(experiment=experiment, ax=ax, individual=individual)
            else:
                basic_coloring(experiment=experiment, ax=ax, dim=dim, textual=textual, ms=ms)
=======
    if tex:
        _saveas_tex(saveas=saveas)

    if show:
        plt.show()


def print_map_2d_colored_by_feature(experiment,
                                    feature_id=None,
                                    column_id='value',
                                    xlabel=None,
                                    legend_pos=None,
                                    title_pos=None,
                                    axis=False,
                                    rounding=1,
                                    upper_limit=np.infty,
                                    lower_limit=-np.infty,
                                    ticks=None,
                                    textual=None,
                                    scale='default',
                                    title=None,
                                    bbox_inches=None,
                                    saveas=None,
                                    show=True,
                                    ms=20,
                                    normalizing_func=None,
                                    xticklabels=None,
                                    cmap=None,
                                    marker_func=None,
                                    tex=False,
                                    feature_labelsize=14,
                                    dpi=250,
                                    title_size=16,
                                    ticks_pos=None,
                                    omit=None,
                                    textual_size=16,
                                    figsize=(6.4, 6.4),
                                    strech=None) -> None:
    if textual is None:
        textual = []

    if omit is None:
        omit = []

    experiment.compute_coordinates_by_families()

    fig = plt.figure(figsize=figsize)

    ax = fig.add_subplot()

    plt.axis('equal')

    if not axis:
        plt.axis('off')

    shades_dict, cmap = _color_map_by_feature(experiment=experiment, fig=fig, ax=ax,
                                              feature_id=feature_id, rounding=rounding,
                                              normalizing_func=normalizing_func,
                                              ticks_pos=ticks_pos,
                                              marker_func=marker_func,
                                              upper_limit=upper_limit,
                                              lower_limit=lower_limit,
                                              scale=scale,
                                              xticklabels=xticklabels, ms=ms, cmap=cmap,
                                              omit=omit,
                                              ticks=ticks, column_id=column_id,
                                              feature_labelsize=feature_labelsize,
                                              strech=strech)
    _add_textual(experiment=experiment, textual=textual, ax=ax, size=textual_size,
                 shades_dict=shades_dict, cmap=cmap, column_id=column_id, feature_id=feature_id)
>>>>>>> 99d4686d

    # BACKGROUND
    _basic_background(ax=ax, legend=False,
                      saveas=saveas, xlabel=xlabel, bbox_inches=bbox_inches,
                      title=title, legend_pos=legend_pos, title_size=title_size,
                      title_pos=title_pos, dpi=dpi)

    if tex:
        _saveas_tex(saveas=saveas)

    if show:
        plt.show()


def print_map_2d_colored_by_features(experiment,
                                     feature_ids=None,
                                     xlabel=None,
                                     legend_pos=None,
                                     title_pos=None,
                                     axis=False,
                                     rounding=1,
                                     upper_limit=np.infty,
                                     ticks=None,
                                     textual=None,
                                     title=None,
                                     bbox_inches=None,
                                     saveas=None,
                                     show=True,
                                     ms=20,
                                     normalizing_func=None,
                                     xticklabels=None,
                                     cmap=None,
                                     marker_func=None,
                                     tex=False,
                                     feature_labelsize=14,
                                     dpi=250,
                                     column_id='value',
                                     title_size=16,
                                     ticks_pos=None,
                                     textual_size=16,
                                     figsize=(6.4, 6.4)) -> None:
    if textual is None:
        textual = []

    experiment.compute_coordinates_by_families()

    fig = plt.figure(figsize=figsize)

    ax = fig.add_subplot()

    plt.axis('equal')

    if not axis:
        plt.axis('off')

    _color_map_by_features(experiment=experiment, fig=fig, ax=ax,
                           feature_ids=feature_ids, rounding=rounding,
                           normalizing_func=normalizing_func, ticks_pos=ticks_pos,
                           marker_func=marker_func, upper_limit=upper_limit,
                           xticklabels=xticklabels, ms=ms, cmap=cmap,
                           ticks=ticks, column_id=column_id, feature_labelsize=feature_labelsize)
    _add_textual(experiment=experiment, textual=textual, ax=ax, size=textual_size)

    _basic_background(ax=ax, legend=False,
                      saveas=saveas, xlabel=xlabel, bbox_inches=bbox_inches,
                      title=title, legend_pos=legend_pos, title_size=title_size,
                      title_pos=title_pos, dpi=dpi)

    if tex:
        _saveas_tex(saveas=saveas)

    if show:
        plt.show()


def print_map_1d(experiment, saveas=None):
    """ This function is not updated """
    experiment.compute_coordinates_by_families()
    all_values = [0]
    for family in experiment.families.values():
        x = float(experiment.coordinates_by_families[family.family_id][0][0])
        all_values.append(x)
    min_ = min(all_values)
    max_ = max(all_values)

    fig, ax = plt.subplots(figsize=(3, 8))
    for family in experiment.families.values():
        x = float(experiment.coordinates_by_families[family.family_id][0][0])
        x = (x - min_) / (max_ - min_)
        # x = x**0.5
        x = 1 - x

        # ax.scatter(x, 0)
        # ax.annotate(family.family_id, (x,0), rotation=90,)
        ax.scatter(0, x)
        ax.annotate(family.family_id, (0, x), rotation=0, size=10)
    ax.get_xaxis().set_visible(False)
    if saveas:
        plt.savefig(saveas)
    plt.show()


def print_map_3d(experiment,
                 xlabel=None,
                 feature_id=None,
                 axis=False,
                 ticks=None, dim=3,
                 title=None,
                 shading=False,
                 saveas="map_3d",
                 show=True,
                 ms=20,
                 normalizing_func=None,
                 xticklabels=None,
                 cmap=None,
                 marker_func=None,
                 tex=False,
                 legend=True,
                 title_pos=None):
    """ This function is not updated """
    experiment.compute_coordinates_by_families()

    if cmap is None:
        cmap = custom_div_cmap()

    if feature_id is not None:
        fig = plt.figure(figsize=(6.4, 4.8 + 0.48))
    else:
        fig = plt.figure()
    ax = fig.add_subplot(projection='3d')

    if not axis:
        plt.axis('off')

    # COLORING
    if feature_id is not None:
        _color_map_by_feature(experiment=experiment, fig=fig, ax=ax,
                              feature_id=feature_id,
                              normalizing_func=normalizing_func,
                              marker_func=marker_func,
                              xticklabels=xticklabels, ms=ms, cmap=cmap,
                              ticks=ticks, dim=dim)
    else:
        basic_coloring(experiment=experiment, ax=ax, dim=dim)

    # BACKGROUND
    _basic_background(ax=ax, legend=legend,
                      saveas=saveas, xlabel=xlabel,
                      title=title, title_pos=title_pos)

    if tex:
        _saveas_tex(saveas=saveas)

    if show:
        plt.show()


# HELPER FUNCTIONS FOR PRINT_2D
def convert_none(value):
    if value == 'None':
        return None
    return value


def convert_none_time(value):
    if value == 0.:
        return None
    return value


def _import_values_for_feature(experiment, feature_id=None, upper_limit=None,
                               lower_limit=None, normalizing_func=None,
                               marker_func=None, dim=2, column_id='value', omit=None,
                               scale='default'):
    """ Import values for a feature_id """

    if isinstance(feature_id, str):
        if feature_id in experiment.features:
            values = experiment.features[feature_id][column_id]
            if column_id == 'time':
                values = {k: convert_none_time(v) for k, v in values.items()}
            else:
                values = {k: convert_none(v) for k, v in values.items()}
        else:
            values = imports.get_values_from_csv_file(experiment, feature_id=feature_id,
                                                      feature_long_id=feature_id,
                                                      upper_limit=upper_limit,
                                                      lower_limit=lower_limit,
                                                      column_id=column_id)
            if feature_id == 'partylist' and column_id == 'value':
                bounds = imports.get_values_from_csv_file(experiment, feature_id=feature_id,
                                                          feature_long_id=feature_id,
                                                          upper_limit=upper_limit,
                                                          lower_limit=lower_limit,
                                                          column_id='bound')
    else:
        values = feature_id

    _min = min(x for x in values.values() if x is not None)
    _max = max(x for x in values.values() if x is not None)

    shades = []
    xx = []
    yy = []
    zz = []
    markers = []
    blank_xx, blank_yy = [], []

    ctr = 0

    my_shade = {}
    for family_id in experiment.families:
        for k in range(experiment.families[family_id].size):

            try:
                if experiment.families[family_id].size == 1:
                    election_id = family_id
                else:
                    election_id = family_id + '_' + str(k)
                shade = values[election_id]
            except:
                election_id = family_id + '_' + str(k)
                shade = values[election_id]

            if shade is None or election_id in omit:
                my_shade[election_id] = None
            elif normalizing_func is not None:
                my_shade[election_id] = normalizing_func(shade)
            else:
                my_shade[election_id] = shade

            if scale == 'log':
                if election_id not in omit and my_shade[election_id] is not None:
                    my_shade[election_id] = math.log(my_shade[election_id] + 1)
            elif scale == 'sqrt':
                if election_id not in omit and my_shade[election_id] is not None:
                    my_shade[election_id] = my_shade[election_id] ** 0.5

    local_min = min(x for x in my_shade.values() if x is not None)
    local_max = max(x for x in my_shade.values() if x is not None)

    if feature_id == 'jr':
        local_min = 0.75

    names = []
    for family_id in experiment.families:

        for k in range(experiment.families[family_id].size):

            try:
                if experiment.families[family_id].size == 1:
                    election_id = family_id
                else:
                    election_id = family_id + '_' + str(k)
                shade = values[election_id]
            except:
                election_id = family_id + '_' + str(k)
                shade = values[election_id]

            if shade is None:
                blank_xx.append(experiment.coordinates[election_id][0])
                blank_yy.append(experiment.coordinates[election_id][1])
                continue

            if normalizing_func is not None:
                shade = normalizing_func(shade)

            shade = (shade - local_min) / (local_max - local_min)
            shades.append(shade)
            names.append(election_id)

            marker = experiment.families[family_id].marker
            if marker_func is not None:
                marker = marker_func(shade)
            markers.append(marker)

            xx.append(experiment.coordinates[election_id][0])
            yy.append(experiment.coordinates[election_id][1])
            if dim == 3:
                zz.append(experiment.coordinates[election_id][2])

            ctr += 1

    xx = np.asarray(xx)
    yy = np.asarray(yy)
    if dim == 3:
        zz = np.asarray(zz)

    shades = np.asarray(shades)
    markers = np.asarray(markers)
    if feature_id == 'partylist' and column_id == 'value':
        mses = np.asarray(
            [1. + 20. * (b / (v + 1)) for b, v in zip(bounds.values(), values.values())])
    else:
        mses = None

    # # RESCALE (2D)
    # new_min = 1.0
    # new_max = 2.0
    #
    #
    #
    # for i in range(len(xx)):
    #
    #     xx[i] =
    #
    # local_min = new_min
    # local_max = new_max

    return xx, yy, zz, shades, markers, mses, local_min, local_max, blank_xx, blank_yy, names


def _import_values_for_features(experiment,
                                feature_ids=None,
                                upper_limit=np.infty,
                                normalizing_func=None,
                                marker_func=None,
                                dim=2,
                                column_id='value'):
    """ Import values for a feature_ids """

    values_1 = imports.get_values_from_csv_file(experiment, feature_id=feature_ids[0],
                                                column_id=column_id, upper_limit=upper_limit)

    values_2 = imports.get_values_from_csv_file(experiment, feature_id=feature_ids[1],
                                                column_id=column_id, upper_limit=upper_limit)

    xx = []
    yy = []
    zz = []
    markers = []
    blank_xx, blank_yy = [], []

    ctr = 0

    shades_1 = []
    shades_2 = []

    local_min_1 = min(x for x in values_1.values() if x is not None)
    local_max_1 = max(x for x in values_1.values() if x is not None)

    local_min_2 = min(x for x in values_2.values() if x is not None)
    local_max_2 = max(x for x in values_2.values() if x is not None)

    local_min = min(local_min_1, local_min_2)
    local_max = max(local_max_1, local_max_2)

    for family_id in experiment.families:

        for k in range(experiment.families[family_id].size):
            if experiment.families[family_id].size == 1:
                election_id = family_id
            else:
                election_id = family_id + '_' + str(k)

            shade_1 = values_1[election_id]
            shade_2 = values_2[election_id]

            if shade_1 is None:
                blank_xx.append(experiment.coordinates[election_id][0])
                blank_yy.append(experiment.coordinates[election_id][1])
                continue

            shade_1 = (shade_1 - local_min) / (local_max - local_min)
            shade_2 = (shade_2 - local_min) / (local_max - local_min)
            shades_1.append(shade_1)
            shades_2.append(shade_2)

            marker = experiment.families[family_id].marker
            markers.append(marker)

            xx.append(experiment.coordinates[election_id][0])
            yy.append(experiment.coordinates[election_id][1])

            ctr += 1

    xx = np.asarray(xx)
    yy = np.asarray(yy)

    shades_1 = np.asarray(shades_1)
    shades_2 = np.asarray(shades_2)
    markers = np.asarray(markers)
    mses = None

    return xx, yy, zz, shades_1, shades_2, markers, mses, local_min, local_max, blank_xx, blank_yy


def get_values_from_file_3d(experiment, experiment_id, values, normalizing_func):
    path = os.path.join(os.getcwd(), "election", experiment_id, "controllers", "advanced",
                        str(values) + ".txt")
    _min = 0
    _max = 0
    values = []
    with open(path, 'r') as txt_file:
        for _ in range(experiment.num_elections):
            values.append(float(txt_file.readline()))
    _min = min(values)
    _max = max(values)

    with open(path, 'r') as txt_file:

        shades = []
        xx = []
        yy = []
        zz = []
        markers = []

        ctr = 0
        for k in range(experiment.num_families):
            for _ in range(experiment.families[k].size):

                shade = float(txt_file.readline())
                if normalizing_func is not None:
                    shade = normalizing_func(shade)
                else:
                    shade = (shade - _min) / (_max - _min)
                shades.append(shade)

                marker = experiment.families[k].marker
                markers.append(marker)

                xx.append(experiment.coordinates[experiment.main_order[ctr]][0])
                yy.append(experiment.coordinates[experiment.main_order[ctr]][1])
                zz.append(experiment.coordinates[experiment.main_order[ctr]][2])

                ctr += 1
        xx = np.asarray(xx)
        yy = np.asarray(yy)
        zz = np.asarray(zz)
        shades = np.asarray(shades)
        markers = np.asarray(markers)
        return xx, yy, zz, shades, markers, _min, _max


def _color_map_by_feature(experiment=None, fig=None, ax=None, feature_id=None,
                          upper_limit=np.infty, lower_limit=-np.infty,
                          normalizing_func=None, marker_func=None, xticklabels=None, ms=None,
                          cmap=None, ticks=None, dim=2, rounding=1, column_id='value',
                          feature_labelsize=14, ticks_pos=None, omit=None, scale='default',
                          strech=None):
    xx, yy, zz, shades, markers, mses, _min, _max, blank_xx, blank_yy, names = \
        _import_values_for_feature(
            experiment, feature_id=feature_id, upper_limit=upper_limit, lower_limit=lower_limit,
            normalizing_func=normalizing_func,
            marker_func=marker_func, dim=dim, column_id=column_id, omit=omit, scale=scale)

    vmin = 0
    vmax = 1
    # strech=[1.0,2.0]
    if strech is not None:
        length = _max - _min
        vmin = 0 - (_min - strech[0]) / length
        vmax = 1 + (strech[1] - _max) / length
    print(vmin, vmax)

    unique_markers = set(markers)
    images = []

    if mses is None:
        mses = np.asarray([ms for _ in range(len(shades))])

    if cmap is None:
        if rounding == 0:
            num_colors = int(min(_max - _min + 1, 101))
            if num_colors < 10:
                xticklabels = [str(q) for q in range(num_colors)]
                ticks_pos = [(2 * q + 1) / num_colors / 2 for q in range(num_colors)]
            cmap = custom_div_cmap(num_colors=num_colors)
        else:
            cmap = custom_div_cmap()

    for um in unique_markers:
        masks = (markers == um)
        if um == '.':
            images.append(ax.scatter(xx[masks], yy[masks],
                                     vmin=vmin, vmax=vmax,
                                     color='grey', alpha=0.6,
                                     marker=um, s=mses[masks]))

        elif dim == 2:
            images.append(ax.scatter(xx[masks], yy[masks], c=shades[masks],
                                     vmin=vmin, vmax=vmax,
                                     cmap=cmap, marker=um, s=mses[masks]))
        elif dim == 3:
            images.append(ax.scatter(xx[masks], yy[masks], zz[masks], c=shades[masks],
                                     vmin=vmin, vmax=vmax,
                                     cmap=cmap, marker=um, s=ms))

    images.append(ax.scatter(blank_xx, blank_yy, marker='.', alpha=0.1))

    if dim == 2:
        if xticklabels is None:
            # if normalizing_func is None:
            if strech is None:
                lin = np.linspace(_min, _max, 6)
            else:
                lin = np.linspace(strech[0], strech[1], 6)

            xticklabels = [lin[i] for i in range(6)]
            if scale == 'log':
                xticklabels = [math.e ** x for x in xticklabels]
            elif scale == 'sqrt':
                xticklabels = [x ** 2 for x in xticklabels]

            if rounding == 0:
                xticklabels = [str(int(x)) for x in xticklabels]
            else:
                xticklabels = [str(np.round(x, rounding)) for x in xticklabels]

            # else:
            #     lin = np.linspace(_min, _max, 6)
            #     if rounding == 0:
            #         xticklabels = [int(_min), '', 'log', 'scale', '', str(int(_max))]
            #     else:
            #         xticklabels = [_min, '', 'log', 'scale', '', str(_max)]
            #
            # if scale_to_interval:
            #     xticklabels = [str(float(x)/_max) for x in xticklabels]

    if upper_limit < np.infty:
        xticklabels[-1] += '+'

    if lower_limit > -np.infty:
        xticklabels[0] = '-' + xticklabels[0]

    cb = fig.colorbar(images[0], orientation="horizontal", pad=0.1, shrink=0.55,
                      ticks=ticks)

    cb.ax.locator_params(nbins=len(xticklabels), tight=True)
    cb.ax.tick_params(labelsize=feature_labelsize)

    if ticks_pos is None:
        # ticks_pos = [0, 0.2, 0.4, 0.6, 0.8, 1]
        ticks_pos = np.linspace(vmin, vmax, 6)
    # print(ticks_pos)

    cb.ax.xaxis.set_ticks(ticks_pos)

    if xticklabels is not None:
        cb.ax.set_xticklabels(xticklabels)

    shades_dict = {}
    for i, name in enumerate(names):
        shades_dict[name] = shades[i]

    return shades_dict, cmap


def _color_map_by_features(experiment=None, fig=None, ax=None, feature_ids=None,
                           upper_limit=np.infty,
                           normalizing_func=None, marker_func=None, xticklabels=None, ms=None,
                           cmap=None, ticks=None, dim=2, rounding=1, column_id='value',
                           feature_labelsize=14, ticks_pos=None):
    xx, yy, zz, shades_1, shades_2, markers_1, mses_1, _min, _max, blank_xx_1, blank_yy_1 = _import_values_for_features(
        experiment, feature_ids=feature_ids, upper_limit=upper_limit,
        normalizing_func=normalizing_func,
        marker_func=marker_func, dim=dim, column_id=column_id)

    markers = []
    mask_1 = [False] * len(shades_1)
    mask_2 = [False] * len(shades_1)
    mask_3 = [False] * len(shades_1)
    mask_4 = [False] * len(shades_1)
    mask_5 = [False] * len(shades_1)
    mask_6 = [False] * len(shades_1)

    # print(max(shades_1), max(shades_2))

    for i in range(len(shades_1)):
        # print(shades_1[i]-shades_2[i])
        if shades_1[i] < shades_2[i]:
            # markers.append('x')
            if shades_1[i] == 0.:
                mask_4[i] = True
            else:
                mask_1[i] = True
        elif shades_1[i] > shades_2[i]:
            # markers.append('o')
            if shades_2[i] == 0.:
                mask_5[i] = True
            else:
                mask_2[i] = True
        else:
            # markers.append('^')
            if shades_1[i] == 0.:
                mask_6[i] = True
            else:
                mask_3[i] = True

        # if max(shades_1[i], shades_2[i]) == 1:
        #     markers.append('o')
        # else:
        #     markers.append('x')

    tmp = []
    for a, b in zip(shades_1, shades_2):
        tmp.append(min(a, b))
    div = max(tmp)
    shades_1 = np.array([x / div for x in shades_1])
    shades_2 = np.array([x / div for x in shades_2])
    _max = _min + (_max - _min) * div
    print(_max)

    images = []

    if mses_1 is None:
        mses = np.asarray([ms for _ in range(len(shades_1))])

    cmap_1 = 'Blues_r'  # custom_div_cmap(colors=[(1, 0.9, 0.9), 'red'])
    cmap_2 = 'Reds_r'  # custom_div_cmap(colors=[(0.9, 1, 0.9), 'green'])
    cmap_3 = custom_div_cmap(colors=['green', (0.9, 0.9, 1)])

    # cmap_4 = custom_div_cmap(colors=[(1, 0.9, 0.9), 'red'])
    # cmap_5 = custom_div_cmap(colors=[(0.9, 1, 0.9), 'green'])
    # cmap_6 = custom_div_cmap(colors=[(0.9, 0.9, 1), 'blue'])

    images.append(ax.scatter(xx[mask_1], yy[mask_1], c=shades_1[mask_1], vmin=0, vmax=1,
                             cmap=cmap_1, s=mses[mask_1], marker='o'))
    images.append(ax.scatter(xx[mask_2], yy[mask_2], c=shades_2[mask_2], vmin=0, vmax=1,
                             cmap=cmap_2, s=mses[mask_2], marker='o'))
    images.append(ax.scatter(xx[mask_3], yy[mask_3], c=shades_1[mask_3], vmin=0, vmax=1,
                             cmap=cmap_3, s=mses[mask_3], marker='o'))

    images.append(ax.scatter(xx[mask_4], yy[mask_4], c=shades_1[mask_4], vmin=0, vmax=1,
                             cmap=cmap_1, s=mses[mask_4], marker='x'))
    images.append(ax.scatter(xx[mask_5], yy[mask_5], c=shades_2[mask_5], vmin=0, vmax=1,
                             cmap=cmap_2, s=mses[mask_5], marker='x'))
    images.append(ax.scatter(xx[mask_6], yy[mask_6], c=shades_1[mask_6], vmin=0, vmax=1,
                             cmap=cmap_3, s=mses[mask_6], marker='x'))

    images.append(ax.scatter(blank_xx_1, blank_yy_1, marker='.', alpha=0.1))

    if dim == 2:
        print(rounding)

        if xticklabels is None:
            if normalizing_func is None:
                lin = np.linspace(_min, _max, 6)
                if rounding == 0:
                    xticklabels = [int(lin[i]) for i in range(6)]
                else:
                    xticklabels = [np.round(lin[i], rounding) for i in range(6)]
            else:
                lin = np.linspace(_min, _max, 6)
                if rounding == 0:
                    xticklabels = [int(_min), '', 'log', 'scale', '', str(int(_max))]
                else:
                    xticklabels = [_min, '', 'log', 'scale', '', str(_max)]

        if ticks_pos is None:
            ticks_pos = [0, 0.2, 0.4, 0.6, 0.8, 1]

        # VERTICAL VERSION
        cb_0 = fig.colorbar(images[0], orientation="vertical", pad=-0.1, shrink=0.55,
                            ticks=ticks)
        cb_0.ax.locator_params(nbins=len(xticklabels), tight=True)
        cb_0.ax.tick_params(labelsize=feature_labelsize)
        cb_0.ax.yaxis.set_ticks(ticks_pos)
        cb_0.ax.set_yticklabels(xticklabels)

        cb_1 = fig.colorbar(images[1], orientation="vertical", pad=-0.1, shrink=0.55,
                            ticks=ticks)
        # cb_1.ax.xaxis.set_ticks(ticks_pos)
        # cb_1.ax.set_xticklabels(xticklabels)
        cb_1.ax.set_yticklabels([])

        cb_2 = fig.colorbar(images[2], orientation="vertical", pad=0, shrink=0.55,
                            ticks=ticks)
        # cb_2.ax.xaxis.set_ticks(ticks_pos)
        # cb_2.ax.set_xticklabels(xticklabels)
        cb_2.ax.set_yticklabels([])

        # HORIZONTAL VERSION
        # cb_0 = fig.colorbar(images[0], orientation="vertical", pad=-0.1, shrink=0.55,
        #                     ticks=ticks)
        # cb_0.ax.locator_params(nbins=len(xticklabels), tight=True)
        # cb_0.ax.tick_params(labelsize=feature_labelsize)
        # cb_0.ax.xaxis.set_ticks(ticks_pos)
        # cb_0.ax.set_xticklabels(xticklabels)
        # # cb_0.ax..set_ticks([])
        #
        # cb_1 = fig.colorbar(images[1], orientation="vertical", pad=-0.1, shrink=0.55,
        #                     ticks=ticks)
        # # cb.ax.locator_params(nbins=len(xticklabels), tight=True)
        # # cb.ax.tick_params(labelsize=feature_labelsize)
        #
        # cb_1.ax.xaxis.set_ticks(ticks_pos)
        # cb_1.ax.set_xticklabels(xticklabels)
        # cb_1.ax.set_xticklabels([])
        #
        # cb_2 = fig.colorbar(images[2], orientation="vertical", pad=0, shrink=0.55,
        #                     ticks=ticks)
        # # cb.ax.locator_params(nbins=len(xticklabels), tight=True)
        # # cb.ax.tick_params(labelsize=feature_labelsize)
        # cb_2.ax.xaxis.set_ticks(ticks_pos)
        # cb_2.ax.set_xticklabels(xticklabels)
        # cb_2.ax.set_xticklabels([])


# HELPER FUNCTIONS FOR PRINT_3D
def add_advanced_points_to_picture_3d(fig, ax, experiment, experiment_id,
                                      values=None, cmap=None, ms=None,
                                      normalizing_func=None):
    xx, yy, zz, shades, markers, _min, _max = get_values_from_file_3d(
        experiment, experiment_id, values, normalizing_func)
    unique_markers = set(markers)
    images = []

    for um in unique_markers:
        masks = (markers == um)
        images.append(
            [ax.scatter(xx[masks], yy[masks], zz[masks], c=shades[masks],
                        vmin=0, vmax=1, cmap=cmap, marker=um, s=ms)])


# COLORING
def basic_coloring(experiment=None, ax=None, dim=2, textual=None, ms=20):
    if textual is None:
        textual = []
    for family in experiment.families.values():

        if family.show:
            if dim == 2:
                if family.label in textual:
                    label = '_nolegend_'
                else:
                    label = family.label

                ax.scatter(experiment.coordinates_by_families[family.family_id][0],
                           experiment.coordinates_by_families[family.family_id][1],
                           color=family.color,
                           label=label,
                           alpha=family.alpha,
                           # s=family.ms,
                           s=ms,
                           marker=family.marker)
            elif dim == 3:
                ax.scatter(experiment.coordinates_by_families[family.family_id][0],
                           experiment.coordinates_by_families[family.family_id][1],
                           experiment.coordinates_by_families[family.family_id][2],
                           color=family.color,
                           label=family.label,
                           alpha=family.alpha,
                           # s=family.ms,
                           s=ms,
                           marker=family.marker)


def basic_coloring_with_individual(experiment=None, ax=None, individual=None):
    for family_id in experiment.families:
        if experiment.families[family_id].show:

            for i in range(experiment.families[family_id].size):
                election_id = experiment.families[family_id].election_ids[i]

                ax.scatter(experiment.coordinates_by_families[family_id][0][i],
                           experiment.coordinates_by_families[family_id][1][i],
                           color=individual['color'][election_id],
                           alpha=individual['alpha'][election_id],
                           s=individual['ms'][election_id],
                           marker=individual['marker'][election_id])

#DIV-MERGE
def basic_coloring_with_shading(experiment=None, ax=None, dim=2, textual=None, ms=20, urn_orangered=True):
    for family in experiment.families.values():
        if family.show:
            label = family.label
            if dim == 2:
                if ('_path' in label or 'urn' in label or 'Urn' in label
                    or 'Mallows' in label or 'mallows' in label
                    or 'variable' in family.path or 'varibale' in family.path) \
                        and label.lower() not in {'unid', 'stan', 'anid', 'stid', 'anun', 'stun'}:
                    if 'background' in label:
                        label = '_nolegend_'

                    for i in range(family.size):
                        election_id = list(family.instance_ids)[i]

                        try:
                            alpha = experiment.instances[election_id].alpha
                        except:
                            alpha = 1
                            pass

                        color = family.color

                        if 'Mallows (triangle)' in label:
                            tint = experiment.instances[election_id].params['tint']
                            # color = (2 * tint, 0, 1 - tint * 2)
                            # alpha = alpha
                            tint = 2 * tint
                            color = (0.75 - 0.75 * alpha + 0.125 * tint + 0.875 * alpha * tint,
                                     0.75 - 0.75 * alpha,
                                     0.75 - 0.75 * alpha + 0.125 * (1 - tint) + 0.875 * alpha * (1- tint))
                            alpha = 1

                        if 'Urn' in label:

                            color, alpha = get_color_alpha_for_urn(color, alpha, urn_orangered)

                        else:

                            if 'A_' in election_id or 'B_' in election_id or 'C_' in election_id:
                                alpha = 1 - alpha

                            if alpha is None or alpha > 1:
                                alpha = 1

                            if '1D _path' in label:
                                alpha *= 4
                            elif '2D _path' in label:
                                alpha *= 2
                            elif 'scale' in family.path:
                                alpha *= 1. / family.path['scale']

                            alpha *= family.alpha
                            alpha = (alpha + 0.2) / 1.2

                        if i == family.size - 1:
                            ax.scatter(experiment.coordinates_by_families[family.family_id][0][i],
                                       experiment.coordinates_by_families[family.family_id][1][i],
                                       color=color,
                                       label=label,
                                       alpha=alpha,
                                       # s=family.ms,
                                       s=ms,
                                       marker=family.marker)
                        else:
                            ax.scatter(experiment.coordinates_by_families[family.family_id][0][i],
                                       experiment.coordinates_by_families[family.family_id][1][i],
                                       color=color,
                                       alpha=alpha,
                                       # s=family.ms,
                                       s=ms,
                                       marker=family.marker)
                else:
                    if 'background' in label or label in textual:
                        label = '_nolegend_'

                    ax.scatter(experiment.coordinates_by_families[family.family_id][0],
                               experiment.coordinates_by_families[family.family_id][1],
                               color=family.color,
                               label=label,
                               alpha=family.alpha,
                               # s=family.ms,
                               s=ms,
                               marker=family.marker)
            elif dim == 3:
                ax.scatter(experiment.coordinates_by_families[family.family_id][0],
                           experiment.coordinates_by_families[family.family_id][1],
                           experiment.coordinates_by_families[family.family_id][2],
                           color=family.color,
                           label=family.label,
                           alpha=family.alpha,
                           # s=family.ms,
                           s=ms,
                           marker=family.marker)


# BACKGROUNDS
def _basic_background(ax=None, legend=None, saveas=None, xlabel=None, title=None,
                      legend_pos=None, bbox_inches=None, title_size=16, title_pos=None, dpi=250):
    file_name = os.path.join(os.getcwd(), "images", str(saveas))

    if xlabel is not None:
        plt.xlabel(xlabel, size=14)
    if title is not None:
        if title_pos is not None:
            plt.suptitle(title, fontsize=title_size, y=title_pos)
        else:
            plt.suptitle(title, fontsize=title_size)

    if legend:
        if legend_pos is not None:
            ax.legend(bbox_to_anchor=legend_pos, loc="upper center")
        else:
            ax.legend()

    if saveas is not None:
        print(saveas)

        try:
            os.mkdir(os.path.join(os.getcwd(), "images"))
        except FileExistsError:
            pass

        if bbox_inches is None:
            print(file_name)
            plt.savefig(file_name, bbox_inches='tight', dpi=dpi)
            # plt.savefig(file_name, dpi=dpi)
            #DIV-MERGE
            # plt.savefig(file_name + '.pdf', bbox_inches='tight', format='pdf')
        else:
            plt.savefig(file_name, bbox_inches=bbox_inches, dpi=dpi)
            #DIV-MERGE
            # plt.savefig(file_name + '.pdf', bbox_inches=bbox_inches, format='pdf')


# TEX
def _saveas_tex(saveas=None):
    try:
        os.mkdir(os.path.join(os.getcwd(), "images", "tex"))
    except FileExistsError:
        pass
    file_name = saveas + ".tex"
    path = os.path.join(os.getcwd(), "images", "tex", file_name)
    tikzplotlib.save(path)


# MAIN FUNCTIONS
def print_matrix(experiment=None, scale=1., rounding=1, distance_name='',
                 saveas=None, show=True, ms=8, title=None, omit=None,
                 self_distances=False, yticks='left', with_std=False, time=False, dpi=100,
                 vmin=None, vmax=None):
    """Print the matrix with average distances between each pair of election """

    if omit is None:
        omit = []

    selected_families = list(experiment.families.keys())
    for family_id in omit:
        if family_id in selected_families:
            selected_families.remove(family_id)
    num_selected_families = len(selected_families)
    num_selected_instances = 0
    for family_id in selected_families:
        num_selected_instances += len(experiment.families[family_id].instance_ids)

    # CREATE MAPPING FOR BUCKETS
    bucket = []
    for family_id in selected_families:
        for _ in range(experiment.families[family_id].size):
            bucket.append(family_id)

    # CREATE MAPPING FOR ELECTIONS
    mapping = {}
    ctr = 0
    for family_id in selected_families:
        for instance_id in experiment.families[family_id].instance_ids:
            mapping[ctr] = instance_id
            ctr += 1

    # PREPARE EMPTY DICTS
    matrix = {family_id_1: {} for family_id_1 in selected_families}
    quantities = {family_id_1: {} for family_id_1 in selected_families}

    for family_id_1 in selected_families:
        for family_id_2 in selected_families:
            matrix[family_id_1][family_id_2] = 0
            quantities[family_id_1][family_id_2] = 0

    # ADD VALUES
    for i in range(num_selected_instances):
        limit = i + 1
        if self_distances:
            limit = i
        for j in range(limit, num_selected_instances):
            if time:
                matrix[bucket[i]][bucket[j]] += experiment.times[mapping[i]][
                    mapping[j]]
            else:
                matrix[bucket[i]][bucket[j]] += experiment.distances[mapping[i]][mapping[j]]
            quantities[bucket[i]][bucket[j]] += 1
    # NORMALIZE
    # for family_id_1, family_id_2 in combinations(election.families, 2):
    # for family_id_1, family_id_2 in product(election.families, 2):
    for i, family_id_1 in enumerate(selected_families):
        for j, family_id_2 in enumerate(selected_families):
            if i <= j:
                # add normalization for election distances
                if quantities[family_id_1][family_id_2] != 0.:
                    matrix[family_id_1][family_id_2] /= float(quantities[family_id_1][family_id_2])
                matrix[family_id_1][family_id_2] = \
                    round(matrix[family_id_1][family_id_2] * scale, rounding)
                if rounding == 0:
                    matrix[family_id_1][family_id_2] = int(matrix[family_id_1][family_id_2])
                matrix[family_id_2][family_id_1] = matrix[family_id_1][family_id_2]

    # THE REST
    fig, ax = plt.subplots()
    num_families_new = num_selected_families

    matrix_new = np.zeros([num_families_new, num_families_new])

    # FIND MIN & MAX
    _min = min([min(matrix[family_id].values()) for family_id in selected_families])
    _max = max([max(matrix[family_id].values()) for family_id in selected_families])

    if vmin is None:
        vmin = _min
    if vmax is None:
        vmax = _max

    threshold = vmin + 0.75 * (vmax - vmin)

    # PRINT
    if with_std:
        for i, family_id_1 in enumerate(selected_families):
            for j, family_id_2 in enumerate(selected_families):
                c = matrix[family_id_1][family_id_2]
                std = round(experiment.stds[mapping[i]][mapping[j]] * scale, rounding)
                if rounding == 0:
                    std = int(std)
                matrix_new[i][j] = c
                color = "black"
                if c >= threshold:
                    color = "white"
                ax.text(j - 0.1, i + 0.1, str(c), va='bottom', ha='center',
                        color=color, size=12)
                if std >= 10:
                    ax.text(j - 0.3, i + 0.1, '$\pm$' + str(std), va='top',
                            ha='left', color=color, size=9)
                else:
                    ax.text(j - 0.1, i + 0.1, '$\pm$' + str(std), va='top',
                            ha='left', color=color, size=9)
    else:
        for i, family_id_1 in enumerate(selected_families):
            for j, family_id_2 in enumerate(selected_families):
                c = matrix[family_id_1][family_id_2]
                matrix_new[i][j] = c
                color = "black"
                if c >= threshold:
                    color = "white"
                c = str(c)
                if c[0] == '0':
                    c = c[1:]
                if c[-1] == '0' and c[-2] == '.':
                    c = c[:-1]
                ax.text(j, i, str(c), va='center', ha='center', color=color, size=ms)

    labels = []
    for family_id in selected_families:
        if family_id in RULE_NAME_MATRIX:
            labels.append(RULE_NAME_MATRIX[experiment.families[family_id].label])
        elif family_id in SHORT_NICE_NAME:
            labels.append(SHORT_NICE_NAME[experiment.families[family_id].label])
        else:
            labels.append(experiment.families[family_id].label)

    ax.matshow(matrix_new, cmap=plt.cm.Blues, vmin=vmin, vmax=vmax)

    x_values = labels
    y_values = labels
    y_axis = np.arange(0, num_families_new, 1)
    x_axis = np.arange(0, num_families_new, 1)

    if yticks != 'none':
        ax.set_yticks(y_axis)
        if yticks == 'left':
            ax.set_yticklabels(y_values, rotation=25, size=ms + 2)
        if yticks == 'right':
            ax.set_yticklabels(y_values, rotation=-25, size=ms + 2)
            ax.yaxis.tick_right()
    else:
        ax.set_yticks([])

    ax.set_xticks(x_axis)
    ax.set_xticklabels(x_values, rotation=80, size=ms + 2)

    if title:
        plt.title(title)

    if saveas and experiment.is_exported:
        file_name = os.path.join(os.getcwd(), "images", str(saveas) + ".png")
        plt.savefig(file_name, bbox_inches='tight', dpi=dpi)

    if show:
        plt.show()


# HELPER FUNCTIONS
def custom_div_cmap(num_colors=101, name='custom_div_cmap', colors=None, reverse=False):
    if colors is None:
        # colors = ["lightgreen", "yellow", "orange", "red", "purple", "black"]
        if reverse:
            colors = ["black", "blue", "purple", "red", "orange", "yellowgreen", "green"]
        else:
            colors = ["green", "yellowgreen", "orange", "red", "purple", "blue", "black"]
    from matplotlib.colors import LinearSegmentedColormap
    return LinearSegmentedColormap.from_list(name=name, colors=colors, N=num_colors)


def add_margin(pil_img, top, right, bottom, left, color):
    """ Add margin to the picture """
    width, height = pil_img.size
    new_width = width + right + left
    new_height = height + top + bottom
    result = Image.new(pil_img.mode, (new_width, new_height), color)
    result.paste(pil_img, (left, top))
    return result


def map_diameter(c):
    """ Compute the diameter """
    return 1. / 3. * float((c + 1) * (c - 1))


# SKELETON RELATED
def name_from_label(experiment, name):
    for family in experiment.families.values():
        if family.label == name:
            return family.family_id
    return 'None'


def _add_textual(experiment=None, textual=None, ax=None, size=16,
                 shades_dict=None, cmap=None, column_id=None, feature_id=None):
    """ Add textual """

    def my_text(x1, y1, text, color="black", alpha=1., size=size, b_color='black',
                boxstyle="round"):
        ax.text(x1, y1, text, size=size, rotation=0., ha="center",
                va="center",
                color=color, alpha=alpha, zorder=100,
                bbox=dict(boxstyle=boxstyle, ec=b_color, fc="white")
                )

    for name in textual:
        name_id = name_from_label(experiment, name)

        try:
            x, y = experiment.coordinates[name_id]
        except KeyError as err:
<<<<<<< HEAD
          if name_id in ['ST', 'UN']:
            x, y = experiment.coordinates[name_id + "_0"]

=======
            if name_id in ['ST', 'UN']:
                x, y = experiment.coordinates[name_id + "_0"]
>>>>>>> 99d4686d

        if name in RULE_NAME_MAP:
            name = RULE_NAME_MAP[name]

        if shades_dict is None:
            my_text(x, y, name, color='black')
        else:
            if column_id == 'ejr':
                if name_id in ['rule-x', 'pav']:
                    rgba = cmap(shades_dict[name_id])
                    my_text(x, y, name, color='black', b_color='black', boxstyle='sawtooth')
                else:
                    if shades_dict[name_id] == 1:
                        rgba = cmap(shades_dict[name_id])
                        my_text(x, y, name, color=rgba, b_color=rgba, boxstyle='sawtooth')
                    else:
                        rgba = cmap(shades_dict[name_id])
                        my_text(x, y, name, color=rgba, b_color=rgba)

            elif feature_id in ['priceability']:
                if name_id in ['rule-x', 'seqphragmen']:
                    rgba = cmap(shades_dict[name_id])
                    my_text(x, y, name, color='black', b_color='black', boxstyle='sawtooth')
                else:
                    if shades_dict[name_id] == 1:
                        rgba = cmap(shades_dict[name_id])
                        my_text(x, y, name, color=rgba, b_color=rgba, boxstyle='sawtooth')
                    else:
                        rgba = cmap(shades_dict[name_id])
                        my_text(x, y, name, color=rgba, b_color=rgba)
            elif feature_id in ['core']:
                if name_id == 'cc':
                    my_text(x, y, name, color='grey', b_color='grey')
                elif shades_dict[name_id] == 1:
                    rgba = cmap(shades_dict[name_id])
                    my_text(x, y, name, color=rgba, b_color=rgba, boxstyle='sawtooth')
                else:
                    rgba = cmap(shades_dict[name_id])
                    my_text(x, y, name, color=rgba, b_color=rgba)
            else:
                # rgba = cmap(shades_dict[name_id])
                # my_text(x, y, name, color=rgba, b_color=rgba)
                my_text(x, y, name, color='black', b_color='black')
            # if shades_dict[name_id] == 0:
            #     rgba = cmap(shades_dict[name_id])
            #     my_text(x, y, name, color='green', b_color='green')
            #
            # else:
            #     rgba = cmap(shades_dict[name_id])
            #     my_text(x, y, name, color=rgba, b_color=rgba)


def add_roads(experiment=None, roads=None, ax=None):
    def my_line(x1, y1, x2, y2, text):
        ax.arrow(x1, y1, x2 - x1, y2 - y1, head_width=0., head_length=0.,
                 fc='k', ec='k')
        dx = x1 + (x2 - x1) / 2
        dy = y1 + (y2 - y1) / 2
        ax.annotate(text, xy=(dx, dy), size=12)

    for road in roads:
        x1 = experiment.coordinates[road[0]][0]
        y1 = experiment.coordinates[road[0]][1]
        x2 = experiment.coordinates[road[1]][0]
        y2 = experiment.coordinates[road[1]][1]
        pos_dist = experiment.distances[road[0]][road[1]]
        pos_dist /= map_diameter(experiment.default_num_candidates)
        pos_dist = round(pos_dist, 2)
        text = str(pos_dist)
        if experiment.default_num_candidates == 10 and road in [['WAL', 'UN'], ['UN', 'WAL']]:
            x1 -= 0.5
            y1 -= 2
            x2 -= 0.5
            y2 -= 2

        my_line(x1, y1, x2, y2, text)


def _skeleton_coloring(experiment=None, ax=None, ms=None, dim=2):
    for family_id in experiment.families:
        if experiment.families[family_id].show:
            if dim == 2:
                if family_id in {'A', 'B', 'C', 'WAL', 'CON', 'D', 'E'}:
                    MAL_COUNT = len(experiment.coordinates_by_families[family_id][0])
                    for i in range(MAL_COUNT):
                        normphi = 1.0 / MAL_COUNT * i
                        if family_id == 'A':  # Mal 0.
                            color = (normphi, normphi, 1)
                        elif family_id == 'B':  # Mal 0.25
                            color = (normphi, 0.75, normphi)
                        elif family_id == 'C':  # Mal 0.5
                            color = (1, normphi, normphi)
                        elif family_id in ['D', 'WAL']:  # Walsh
                            color = (1, normphi, 1)
                        elif family_id in ['E', 'CON']:  # Conitzer
                            color = (1, 0.5, normphi)
                        else:
                            color = 'black'
                        ax.scatter([experiment.coordinates_by_families[family_id][0][i]
                                    for _ in range(2)],
                                   [experiment.coordinates_by_families[family_id][1][i]
                                    for _ in range(2)],
                                   color=color,
                                   alpha=1., s=ms + 6,
                                   marker=experiment.families[family_id].marker)
                else:
                    if len(experiment.coordinates_by_families[family_id][0]) == 1:
                        ax.scatter([experiment.coordinates_by_families[family_id][0][0]
                                    for _ in range(2)],
                                   [experiment.coordinates_by_families[family_id][1][0]
                                    for _ in range(2)],
                                   color=experiment.families[family_id].color,
                                   label=experiment.families[family_id].label,
                                   alpha=1,
                                   s=ms,
                                   marker=experiment.families[
                                       family_id].marker)

                    else:
                        ax.scatter(experiment.coordinates_by_families[family_id][0],
                                   experiment.coordinates_by_families[family_id][1],
                                   color=experiment.families[family_id].color,
                                   label=experiment.families[family_id].label,
                                   alpha=0.8,
                                   s=ms,
                                   marker=experiment.families[family_id].marker)


def _level_background(fig=None, ax=None, saveas=None, tex=None):
    fig.set_size_inches(10, 10)

    # corners = [[-1, 1, 1, -1], [1, 1, -1, -1]]
    # ax.scatter(corners[0], corners[1], alpha=0)

    def my_line(x1, y1, x2, y2):
        ax.arrow(x1, y1, x2 - x1, y2 - y1, head_width=0., head_length=0.,
                 fc='k', ec='k')

    def my_plot(points, color='black', _type='--'):
        x = [p[0] for p in points]
        y = [p[1] for p in points]
        from scipy.interpolate import interp1d

        t = np.arange(len(x))
        ti = np.linspace(0, t.max(), 10 * t.size)

        xi = interp1d(t, x, kind='cubic')(ti)
        yi = interp1d(t, y, kind='cubic')(ti)

        ax.plot(xi, yi, _type, color=color)

    """
    points = [[-0.97, 0.95], [-0.37, 0.97], [0.11, 1.33], [0.27, 1.75]]
    my_plot(points)

    points = [[-0.58, 0.22], [0, 0.45], [0.38, 0.87], [0.57, 1.6]]
    my_plot(points)

    points = [[-0.1, -0.02], [0.3, 0.42], [0.57, 0.88], [0.69, 1.42]]
    my_plot(points)

    points = [[0.21, -0.07], [0.46, 0.36], [0.69, 0.86], [0.84, 1.33]]
    my_plot(points)
    """

    """
    # FROM ID
    points = [[0.74, -0.18], [0.92, 0.33], [0.97, 1.06], [0.93, 1.63]]
    my_plot(points)
    points = [[1.55, -0.5], [1.61, 0.15], [1.55, 0.77], [1.38, 1.45]]
    my_plot(points)
    points = [[2.04, -0.11], [1.98, 0.38], [1.92, 0.78], [1.84, 1.2]]
    my_plot(points)
    """

    # FROM UN
    my_plot([[0.55, 0.01], [0.76, 0.48], [0.76, 0.87], [0.5, 1.16]],
            color='darkblue')
    my_plot([[0.96, -0.28], [1.5, 0.45], [1.32, 1.15], [1.06, 1.54]],
            color='darkblue')
    my_plot([[1.64, -0.44], [1.8, 0.08], [1.9, 0.67], [1.85, 1.2]],
            color='darkblue')

    # FROM ST
    my_plot([[1.06, -0.36], [1.36, 0.06], [1.76, 0.23], [2.19, 0.02]],
            color='darkred')
    my_plot([[0.58, -0.02], [1.05, 0.87], [1.63, 1.03], [2.32, 0.81]],
            color='darkred')
    my_plot([[0.11, 0.57], [0.52, 0.96], [0.91, 1.3], [1.22, 1.45]],
            color='darkred')

    # plt.legend(bbox_to_anchor=(1.25, 1.))
    file_name = saveas + ".png"
    path = os.path.join(os.getcwd(), "images", file_name)
    plt.savefig(path, bbox_inches='tight')
    plt.grid(True)

    # plt.xlim(-1.4, 1.3)
    # plt.ylim(-1.4, 1.3)

    if tex:
        import tikzplotlib
        file_name = saveas + ".tex"
        path = os.path.join(os.getcwd(), "images", "tex", file_name)
        tikzplotlib.save(path)


def get_values_from_file_old(experiment, experiment_id, values,
                             normalizing_func=None, marker_func=None):
    path = os.path.join(os.getcwd(), "election", experiment_id, "features",
                        str(values) + ".txt")

    _min = 0
    _max = 0
    values = []
    with open(path, 'r') as txtfile:
        for _ in range(experiment.num_elections):
            values.append(float(txtfile.readline()))
    _min = min(values)
    _max = max(values)

    with open(path, 'r') as txtfile:

        shades = []
        xx = []
        yy = []
        markers = []

        ctr = 0
        for family_id in experiment.families:
            for k in range(experiment.families[family_id].size):
                election_id = family_id + '_' + str(k)

                shade = float(txtfile.readline())
                if normalizing_func is not None:
                    shade = normalizing_func(shade)
                else:
                    shade = (shade - _min) / (_max - _min)
                shades.append(shade)

                marker = experiment.families[family_id].marker
                if marker_func is not None:
                    marker = marker_func(shade)
                markers.append(marker)

                xx.append(experiment.points[election_id][0])
                yy.append(experiment.points[election_id][1])

                ctr += 1

        xx = np.asarray(xx)
        yy = np.asarray(yy)
        shades = np.asarray(shades)
        markers = np.asarray(markers)
        return xx, yy, shades, markers, _min, _max


def adjust_the_map_on_three_points(experiment, left, right, down, is_down=True) -> None:
    try:
        d_x = experiment.coordinates[right][0] - experiment.coordinates[left][0]
        d_y = experiment.coordinates[right][1] - experiment.coordinates[left][1]
        alpha = math.atan(d_x / d_y)
        experiment.rotate(alpha - math.pi / 2.)
        if experiment.coordinates[left][0] > experiment.coordinates[right][0]:
            experiment.rotate(math.pi)
    except Exception:
        pass

    if is_down:
        if experiment.coordinates[left][1] < experiment.coordinates[down][1]:
            experiment.reverse()
    else:
        if experiment.coordinates[left][1] > experiment.coordinates[down][1]:
            experiment.reverse()


def adjust_the_map(experiment) -> None:
    if experiment.instance_type == 'ordinal':

        # try:
        try:
            left = experiment.get_election_id_from_model_name('uniformity')
            right = experiment.get_election_id_from_model_name('identity')
            down = experiment.get_election_id_from_model_name('stratification')
            adjust_the_map_on_three_points(experiment, left, right, down)
        except Exception:
            try:
                left = experiment.get_election_id_from_model_name('un_from_matrix')
                right = experiment.get_election_id_from_model_name('real_identity')
                up = experiment.get_election_id_from_model_name('real_antagonism')
                adjust_the_map_on_three_points(experiment, left, right, up, is_down=False)
            except Exception:
                pass
            pass

    elif experiment.instance_type == 'approval':
        try:
            left = 'IC 0.5'
            right = 'ID 0.5'
            # up = election.get_election_id_from_model_name('approval_full')
            down = experiment.get_election_id_from_model_name('approval_empty')
            adjust_the_map_on_three_points(experiment, left, right, down)
        except Exception:
            try:
                left = 'IC 0.25'
                right = 'ID 0.25'
                # up = election.get_election_id_from_model_name('approval_full')
                down = experiment.get_election_id_from_model_name('approval_empty')
                adjust_the_map_on_three_points(experiment, left, right, down)
            except Exception:
                pass

    elif experiment.instance_type == 'rule':
        try:
            left = 'cc'
            right = 'av'
            down = 'minimaxav'
            adjust_the_map_on_three_points(experiment, left, right, down)
        except Exception:
            try:
                left = 'seqcc'
                right = 'av'
                down = 'minimaxav'
                adjust_the_map_on_three_points(experiment, left, right, down)
            except Exception:
                pass

    elif experiment.instance_type == 'roommates':

        try:
            left = experiment.get_election_id_from_model_name('roommates_asymmetric')
            right = experiment.get_election_id_from_model_name('roommates_symmetric')
            # up = election.get_election_id_from_model_name('antagonism')
            down = experiment.get_election_id_from_model_name('roommates_id')
            adjust_the_map_on_three_points(experiment, left, right, down)
        except Exception:
            pass


    elif experiment.instance_type == 'marriages':

        try:
            left = experiment.get_election_id_from_model_name('asymmetric')
            right = experiment.get_election_id_from_model_name('symmetric')
            # up = election.get_election_id_from_model_name('antagonism')
            down = experiment.get_election_id_from_model_name('id')
            adjust_the_map_on_three_points(experiment, left, right, down)
        except Exception:
            pass


def centeroid(arr):
    length = arr.shape[0]
    sum_x = np.sum(arr[:, 0])
    sum_y = np.sum(arr[:, 1])
    return sum_x / length, sum_y / length


def adjust_the_map_on_one_point(experiment) -> None:
    xc, yc = centeroid(np.array(list(experiment.coordinates.values())))
    d_x = experiment.coordinates['all_0'][0] - xc
    d_y = experiment.coordinates['all_0'][1] - yc
    try:
        alpha = math.atan(d_x / d_y)
        experiment.rotate(alpha)
        if experiment.coordinates['all_0'][1] < experiment.coordinates['all_1'][1]:
            experiment.rotate(math.pi)
    except:
        print('Cannot adjust!')

#DIV-MERGE
def get_color_alpha_for_urn(color, alpha, orangered=True):
    # return 'red', min(alpha, 1)

    if orangered:
        if alpha > 1.07:
            return 'red', 0.9
        elif alpha > 0.53:
            return 'orangered', 0.9
        elif alpha > 0.22:
            return 'orange', 0.9
        else:
            return 'gold', 0.9
    else:
        if alpha > 2:
            return 'orange', 1
        else:
            return 'orange', alpha * 0.35 + 0.3


def print_approvals_histogram(election):
    plt.title(election.election_id, size=20)
    bins = np.linspace(0, 100, 51)
    plt.hist([len(vote) for vote in election.votes], bins=bins)
    # x_axis = np.arange(0, 100, 0.01)
    # plt.plot(x_axis, norm.pdf(x_axis, 50, 2)*2000)
    plt.ylim([0, election.num_voters])
    plt.xlim([-1, election.num_candidates + 1])
    plt.savefig("images/histograms/" + election.election_id + ".png")
    plt.show()

# # # # # # # # # # # # # # # #
# LAST CLEANUP ON: 12.10.2021 #
# # # # # # # # # # # # # # # #<|MERGE_RESOLUTION|>--- conflicted
+++ resolved
@@ -14,7 +14,6 @@
 import mapel.core.persistence.experiment_imports as imports
 
 
-<<<<<<< HEAD
 def print_approvals_histogram(election):
     plt.title(election.election_id, size=20)
     bins = np.linspace(0, 100, 51)
@@ -57,9 +56,6 @@
 
 # Main functions
 #DIV-MERGE
-=======
-# MAIN
->>>>>>> 99d4686d
 def print_map_2d(experiment,
                  xlabel=None,
                  shading=False,
@@ -70,22 +66,12 @@
                  update=False,
                  axis=False,
                  individual=False,
-<<<<<<< HEAD
-                 ticks=None, textual=None, roads=None, scale='default',
-                 title=None, dim=2, event='none', bbox_inches=None,
-                 saveas=None, show=True, ms=20, normalizing_func=None,
-                 xticklabels=None, cmap=None, marker_func=None, tex=False,
-                 legend=True, feature_labelsize=14, dpi=250,
-                 column_id='value', title_size=16, ticks_pos=None,
-                 feature_ids=None, omit=None, textual_size=16, figsize=(6.4, 6.4),
-                 strech=None, urn_orangered=True) -> None:
-
-=======
                  textual=None,
                  title=None,
                  bbox_inches=None,
                  saveas=None,
                  show=True,
+                 urn_orangered=True,
                  ms=20,
                  tex=False,
                  legend=True,
@@ -93,7 +79,7 @@
                  title_size=16,
                  textual_size=16,
                  figsize=(6.4, 6.4)) -> None:
->>>>>>> 99d4686d
+  
     if textual is None:
         textual = []
 
@@ -121,7 +107,7 @@
 
     if shading:
         basic_coloring_with_shading(experiment=experiment, ax=ax, dim=2,
-                                    textual=textual, ms=ms)
+                                    textual=textual, ms=ms, urn_orangered=urn_orangered)
     elif individual:
         basic_coloring_with_individual(experiment=experiment, ax=ax, individual=individual)
     else:
@@ -131,21 +117,7 @@
                       saveas=saveas, xlabel=xlabel, bbox_inches=bbox_inches,
                       title=title, legend_pos=legend_pos, title_size=title_size,
                       title_pos=title_pos, dpi=dpi)
-
-<<<<<<< HEAD
-        if event in {'textual'}:
-            skeleton_coloring(experiment=experiment, ax=ax, ms=ms, dim=dim)
-            add_roads(experiment=experiment, roads=roads, ax=ax)
-        else:
-            if shading:
-                #DIV-MERGE
-                basic_coloring_with_shading(experiment=experiment, ax=ax, dim=dim,
-                                            textual=textual, ms=ms, urn_orangered=urn_orangered)
-            elif individual:
-                basic_coloring_with_individual(experiment=experiment, ax=ax, individual=individual)
-            else:
-                basic_coloring(experiment=experiment, ax=ax, dim=dim, textual=textual, ms=ms)
-=======
+    
     if tex:
         _saveas_tex(saveas=saveas)
 
@@ -216,7 +188,6 @@
                                               strech=strech)
     _add_textual(experiment=experiment, textual=textual, ax=ax, size=textual_size,
                  shades_dict=shades_dict, cmap=cmap, column_id=column_id, feature_id=feature_id)
->>>>>>> 99d4686d
 
     # BACKGROUND
     _basic_background(ax=ax, legend=False,
@@ -1340,14 +1311,8 @@
         try:
             x, y = experiment.coordinates[name_id]
         except KeyError as err:
-<<<<<<< HEAD
-          if name_id in ['ST', 'UN']:
-            x, y = experiment.coordinates[name_id + "_0"]
-
-=======
             if name_id in ['ST', 'UN']:
                 x, y = experiment.coordinates[name_id + "_0"]
->>>>>>> 99d4686d
 
         if name in RULE_NAME_MAP:
             name = RULE_NAME_MAP[name]
