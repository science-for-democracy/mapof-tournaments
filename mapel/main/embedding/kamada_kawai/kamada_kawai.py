--- conflicted
+++ resolved
@@ -103,14 +103,9 @@
         # max_iter=int(1e5),
         max_iter=int(1e4),
         init_step_size=1e-3,
-<<<<<<< HEAD
         max_iter_without_improvement=500,
         min_improvement_percentage=0.01,
         percentage_lookup_history=500
-=======
-        # max_iter_without_improvement=500
-        max_iter_without_improvement=100
->>>>>>> 9e272cd0
     )
 
     return new_positions
