--- conflicted
+++ resolved
@@ -188,9 +188,8 @@
         else:
             plt.clf()
 
-<<<<<<< HEAD
     #DIV-MERGE # TO DELETE?
-    def print_map(self, show=True, radius=None, name=None, alpha=0.1, s=30, circles=False,
+    def print_map_verfity(self, show=True, radius=None, name=None, alpha=0.1, s=30, circles=False,
                   object_type=None, double_gradient=False, saveas=None):
 
         if object_type is None:
@@ -285,8 +284,7 @@
     #     # plt.savefig(file_name, bbox_inches=bbox_inches, dpi=250)
     #     plt.show()
 
-=======
->>>>>>> 99d4686d
+
     @abstractmethod
     def compute_distances(self):
         pass
@@ -301,7 +299,7 @@
         #     distances=election.distances[object_type],
         # )
         MDS_object = MDS(n_components=2, dissimilarity='precomputed',
-<<<<<<< HEAD
+
             # max_iter=1000,
             # n_init=20,
             # eps=1e-6,
@@ -312,13 +310,6 @@
             self.coordinates[object_type] = pca(self.distances[object_type])
         else:
             self.coordinates[object_type] = MDS_object.fit_transform(self.distances[object_type])
-=======
-                         # max_iter=1000,
-                         # n_init=20,
-                         # eps=1e-6,
-                         )
-        self.coordinates[object_type] = MDS_object.fit_transform(self.distances[object_type])
->>>>>>> 99d4686d
 
         if object_type == 'vote':
             length = self.num_voters
@@ -454,7 +445,6 @@
             _id = party_id * party_size + i
             vote.remove(_id)
     election.num_candidates -= party_size
-<<<<<<< HEAD
     return election
 
 #DIV-MERGE
@@ -503,6 +493,3 @@
     # print(PC1)
     # print(PC2)
     return res
-=======
-    return election
->>>>>>> 99d4686d
