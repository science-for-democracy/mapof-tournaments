--- conflicted
+++ resolved
@@ -89,13 +89,10 @@
     'real_antagonism': guardians.generate_real_antagonism_votes,
     'real_stratification': guardians.generate_real_stratification_votes,
     'un_from_matrix': guardians_plus.generate_un_from_matrix_votes,
-<<<<<<< HEAD
     'un_from_list': guardians_plus.generate_un_from_list,
-=======
-
+  
     'impartial_culture': impartial.generate_ordinal_ic_votes,  # deprecated name
     'urn_model': urn.generate_urn_votes,  # deprecated name
->>>>>>> 99d4686d
 }
 
 
